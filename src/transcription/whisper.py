--- conflicted
+++ resolved
@@ -114,25 +114,11 @@
             logger.info(f"优化结果: {result}")
             return result, None
             
-<<<<<<< HEAD
-            with open(audio_path, "rb") as audio_file:
-                audio_data = audio_file.read()
-                result = self._call_api(mode, audio_data, prompt)
-                logger.info(f"Whisper API 调用成功 ({mode}), 耗时: {time.time() - start_time:.1f}秒")
-                result = self._convert_traditional_to_simplified(result)
-                logger.info(f"识别结果: {result}")
-                # if self.add_symbol:
-                #     result = self.symbol.add_symbol(result)
-                result = self.symbol.optimize_result(result)
-                logger.info(f"优化结果: {result}")
-                return result, None
-=======
             # with open(audio_path, "rb") as audio_file:
             #     audio_data = audio_file.read()
             #     result = self._call_api(mode, audio_data, prompt)
             #     logger.info(f"Whisper API 调用成功 ({mode}), 耗时: {time.time() - start_time:.1f}秒")
             #     return result, None
->>>>>>> 3a446ac9
                 
         except TimeoutError:
             error_msg = f"❌ API 请求超时 ({self.timeout_seconds}秒)"
